--- conflicted
+++ resolved
@@ -200,26 +200,6 @@
 	}
 
 	if ndParent != nil {
-<<<<<<< HEAD
-		//TODO If we can find a graph layout that handles loop edges well then
-		// we can go back to allowing these but for now, flag the node text
-		if ndParent.Id == nd.Id {
-			nd.RateSelfInvoke = fmt.Sprintf("%.3f", sn.Metadata["rate"].(float64))
-		} else {
-			edgeId := edgeHash(ndParent.Id, nd.Id)
-			ed := EdgeData{
-				Id:     edgeId,
-				Source: ndParent.Id,
-				Target: nd.Id,
-			}
-			addTelemetry(&ed, sn, nd, o)
-			addTLS(&ed, sn, o)
-			// TODO: Add in the response code breakdowns and/or other metric info
-			ew := EdgeWrapper{
-				Data: &ed,
-			}
-			*edges = append(*edges, &ew)
-=======
 		edgeId := edgeHash(ndParent.Id, nd.Id)
 		ed := EdgeData{
 			Id:     edgeId,
@@ -227,10 +207,10 @@
 			Target: nd.Id,
 		}
 		addTelemetry(&ed, sn, nd, o)
+		addTLS(&ed, sn, o)
 		// TODO: Add in the response code breakdowns and/or other metric info
 		ew := EdgeWrapper{
 			Data: &ed,
->>>>>>> 6e5bce5c
 		}
 		*edges = append(*edges, &ew)
 	}
